use std::str;

use std::ffi::{CStr, OsStr};
use std::io::Result;
use std::marker::PhantomData;
use std::path::Path;
use std::ptr;
use std::str::FromStr;

use libc::{c_char, dev_t};

use list::List;
use Udev;
use {ffi, util};

use {AsRaw, FromRaw};

/// A structure that provides access to sysfs/kernel devices.
pub struct Device {
    udev: Udev,
    device: *mut ffi::udev_device,
}

impl Clone for Device {
    fn clone(&self) -> Self {
        Self {
            udev: self.udev.clone(),
            device: unsafe { ffi::udev_device_ref(self.device) },
        }
    }
}

impl Drop for Device {
    fn drop(&mut self) {
        unsafe {
            ffi::udev_device_unref(self.device);
        }
    }
}

as_ffi_with_context!(Device, device, ffi::udev_device, ffi::udev_device_ref);

/// A convenience alias for a list of properties, bound to a device.
pub type Properties<'a> = List<'a, Device>;

/// A convenience alias for a list of attributes, bound to a device.
pub type Attributes<'a> = List<'a, Device>;

impl Device {
    /// Creates a device for a given syspath.
    ///
    /// The `syspath` parameter should be a path to the device file within the `sysfs` file system,
    /// e.g., `/sys/devices/virtual/tty/tty0`.
    pub fn from_syspath(syspath: &Path) -> Result<Self> {
        // Create a new Udev context for this device
        // It would be more efficient to allow callers to create just one context and use multiple
        // devices, however that would be an API-breaking change.
        //
        // When devices are enumerated using an `Enumerator`, it will use
        // `from_syspath_with_context` which can reuse the existing `Udev` context to avoid this
        // extra overhead.
        let udev = Udev::new()?;

        Self::from_syspath_with_context(udev, syspath)
    }

    /// Creates a device for a given syspath, using an existing `Udev` instance rather than
    /// creating one automatically.
    ///
    /// The `syspath` parameter should be a path to the device file within the `sysfs` file system,
    /// e.g., `/sys/devices/virtual/tty/tty0`.
    pub fn from_syspath_with_context(udev: Udev, syspath: &Path) -> Result<Self> {
        let syspath = util::os_str_to_cstring(syspath)?;

        let ptr = try_alloc!(unsafe {
            ffi::udev_device_new_from_syspath(udev.as_raw(), syspath.as_ptr())
        });

        Ok(Self::from_raw(udev, ptr))
    }

    /// Creates a rust `Device` given an already created libudev `ffi::udev_device*` and a
    /// corresponding `Udev` instance from which the device was created.
    ///
    /// This guarantees that the `Udev` will live longer than the corresponding `Device`
    pub(crate) fn from_raw(udev: Udev, ptr: *mut ffi::udev_device) -> Self {
        Self { udev, device: ptr }
    }

    /// Checks whether the device has already been handled by udev.
    ///
    /// When a new device is connected to the system, udev initializes the device by setting
    /// permissions, renaming network devices, and possibly other initialization routines. This
    /// method returns `true` if udev has performed all of its work to initialize this device.
    ///
    /// This method only applies to devices with device nodes or network interfaces. All other
    /// devices return `true` by default.
    pub fn is_initialized(&self) -> bool {
        unsafe { ffi::udev_device_get_is_initialized(self.device) > 0 }
    }

    /// Gets the device's major/minor number.
    pub fn devnum(&self) -> Option<dev_t> {
        match unsafe { ffi::udev_device_get_devnum(self.device) } {
            0 => None,
            n => Some(n),
        }
    }

    /// Returns the syspath of the device.
    ///
    /// The path is an absolute path and includes the sys mount point. For example, the syspath for
    /// `tty0` could be `/sys/devices/virtual/tty/tty0`, which includes the sys mount point,
    /// `/sys`.
    pub fn syspath(&self) -> &Path {
        Path::new(unsafe {
            util::ptr_to_os_str_unchecked(ffi::udev_device_get_syspath(self.device))
        })
    }

    /// Returns the kernel devpath value of the device.
    ///
    /// The path does not contain the sys mount point, but does start with a `/`. For example, the
    /// devpath for `tty0` could be `/devices/virtual/tty/tty0`.
    pub fn devpath(&self) -> &OsStr {
        unsafe { util::ptr_to_os_str_unchecked(ffi::udev_device_get_devpath(self.device)) }
    }

    /// Returns the path to the device node belonging to the device.
    ///
    /// The path is an absolute path and starts with the device directory. For example, the device
    /// node for `tty0` could be `/dev/tty0`.
    pub fn devnode(&self) -> Option<&Path> {
        util::ptr_to_os_str(unsafe { ffi::udev_device_get_devnode(self.device) })
            .map(|path| Path::new(path))
    }

    /// Returns the parent of the device.
    pub fn parent(&self) -> Option<Self> {
        let ptr = unsafe { ffi::udev_device_get_parent(self.device) };

        if ptr.is_null() {
            return None;
        }

        Some(Self::from_raw(self.udev.clone(), unsafe {
            ffi::udev_device_ref(ptr)
        }))
    }

    /// Returns the parent of the device with the matching subsystem and devtype if any.
    pub fn parent_with_subsystem<T: AsRef<OsStr>>(&self, subsystem: T) -> Result<Option<Self>> {
        let subsystem = util::os_str_to_cstring(subsystem)?;
        let ptr = unsafe {
            ffi::udev_device_get_parent_with_subsystem_devtype(
                self.device,
                subsystem.as_ptr(),
                ptr::null(),
            )
        };

        if ptr.is_null() {
            return Ok(None);
        }

        Ok(Some(Self::from_raw(self.udev.clone(), unsafe {
            ffi::udev_device_ref(ptr)
        })))
    }

    /// Returns the parent of the device with the matching subsystem and devtype if any.
    pub fn parent_with_subsystem_devtype<T: AsRef<OsStr>, U: AsRef<OsStr>>(
        &self,
        subsystem: T,
        devtype: U,
    ) -> Result<Option<Self>> {
        let subsystem = util::os_str_to_cstring(subsystem)?;
        let devtype = util::os_str_to_cstring(devtype)?;
        let ptr = unsafe {
            ffi::udev_device_get_parent_with_subsystem_devtype(
                self.device,
                subsystem.as_ptr(),
                devtype.as_ptr(),
            )
        };

        if ptr.is_null() {
            return Ok(None);
        }

        Ok(Some(Self::from_raw(self.udev.clone(), unsafe {
            ffi::udev_device_ref(ptr)
        })))
    }

    /// Returns the subsystem name of the device.
    ///
    /// The subsystem name is a string that indicates which kernel subsystem the device belongs to.
    /// Examples of subsystem names are `tty`, `vtconsole`, `block`, `scsi`, and `net`.
    pub fn subsystem(&self) -> Option<&OsStr> {
        util::ptr_to_os_str(unsafe { ffi::udev_device_get_subsystem(self.device) })
    }

    /// Returns the kernel device name for the device.
    ///
    /// The sysname is a string that differentiates the device from others in the same subsystem.
    /// For example, `tty0` is the sysname for a TTY device that differentiates it from others,
    /// such as `tty1`.
    pub fn sysname(&self) -> &OsStr {
        unsafe { util::ptr_to_os_str_unchecked(ffi::udev_device_get_sysname(self.device)) }
    }

    /// Returns the instance number of the device.
    ///
    /// The instance number is used to differentiate many devices of the same type. For example,
    /// `/dev/tty0` and `/dev/tty1` are both TTY devices but have instance numbers of 0 and 1,
    /// respectively.
    ///
    /// Some devices don't have instance numbers, such as `/dev/console`, in which case the method
    /// returns `None`.
    pub fn sysnum(&self) -> Option<usize> {
        let ptr = unsafe { ffi::udev_device_get_sysnum(self.device) };

        if ptr.is_null() {
            return None;
        }

        match str::from_utf8(unsafe { CStr::from_ptr(ptr) }.to_bytes()) {
            Err(_) => None,
            Ok(s) => FromStr::from_str(s).ok(),
        }
    }

    /// Returns the devtype name of the device.
    pub fn devtype(&self) -> Option<&OsStr> {
        util::ptr_to_os_str(unsafe { ffi::udev_device_get_devtype(self.device) })
    }

    /// Returns the name of the kernel driver attached to the device.
    pub fn driver(&self) -> Option<&OsStr> {
        util::ptr_to_os_str(unsafe { ffi::udev_device_get_driver(self.device) })
    }

    /// Retreives the value of a device property.
    pub fn property_value<T: AsRef<OsStr>>(&self, property: T) -> Option<&OsStr> {
        let prop = match util::os_str_to_cstring(property) {
            Ok(s) => s,
            Err(_) => return None,
        };

        util::ptr_to_os_str(unsafe {
            ffi::udev_device_get_property_value(self.device, prop.as_ptr())
        })
    }

    /// Retreives the value of a device attribute.
    pub fn attribute_value<T: AsRef<OsStr>>(&self, attribute: T) -> Option<&OsStr> {
        let attr = match util::os_str_to_cstring(attribute) {
            Ok(s) => s,
            Err(_) => return None,
        };

        util::ptr_to_os_str(unsafe {
            ffi::udev_device_get_sysattr_value(self.device, attr.as_ptr())
        })
    }

    /// Sets the value of a device attribute.
    pub fn set_attribute_value<T: AsRef<OsStr>, U: AsRef<OsStr>>(
        &mut self,
        attribute: T,
        value: U,
    ) -> Result<()> {
        let attribute = util::os_str_to_cstring(attribute)?;
        let value = util::os_str_to_cstring(value)?;

        util::errno_to_result(unsafe {
            ffi::udev_device_set_sysattr_value(
                self.device,
                attribute.as_ptr(),
                value.as_ptr() as *mut c_char,
            )
        })
    }

    /// Returns an iterator over the device's properties.
    ///
    /// ## Example
    ///
    /// This example prints out all of a device's properties:
    ///
    /// ```no_run
    /// # use std::path::Path;
    /// # let device = udev::Device::from_syspath(Path::new("/sys/devices/virtual/tty/tty0")).unwrap();
    /// for property in device.properties() {
    ///     println!("{:?} = {:?}", property.name(), property.value());
    /// }
    /// ```
    pub fn properties(&self) -> Properties {
        Properties {
            entry: unsafe { ffi::udev_device_get_properties_list_entry(self.device) },
            phantom: PhantomData,
        }
    }

    /// Returns an iterator over the device's attributes.
    ///
    /// ## Example
    ///
    /// This example prints out all of a device's attributes:
    ///
    /// ```no_run
    /// # use std::path::Path;
    /// # let device = udev::Device::from_syspath(Path::new("/sys/devices/virtual/tty/tty0")).unwrap();
    /// for attribute in device.attributes() {
    ///     println!("{:?} = {:?}", attribute.name(), attribute.value());
    /// }
    /// ```
    pub fn attributes(&self) -> Attributes {
        Attributes {
            entry: unsafe { ffi::udev_device_get_sysattr_list_entry(self.device) },
<<<<<<< HEAD
            device: self,
        }
    }
    /// Returns the device action for the device.
    pub fn action(&self) -> Option<&OsStr> {
        unsafe { util::ptr_to_os_str(ffi::udev_device_get_action(self.device)) }
    }
}

/// Iterator over a device's properties.
pub struct Properties<'a> {
    entry: *mut ffi::udev_list_entry,
    _device: &'a Device,
}

impl<'a> Iterator for Properties<'a> {
    type Item = Property<'a>;

    fn next(&mut self) -> Option<Property<'a>> {
        if self.entry.is_null() {
            None
        } else {
            let name =
                unsafe { util::ptr_to_os_str_unchecked(ffi::udev_list_entry_get_name(self.entry)) };
            let value = unsafe {
                util::ptr_to_os_str_unchecked(ffi::udev_list_entry_get_value(self.entry))
            };

            self.entry = unsafe { ffi::udev_list_entry_get_next(self.entry) };

            Some(Property { name, value })
=======
            phantom: PhantomData,
>>>>>>> 7fc5247e
        }
    }
}<|MERGE_RESOLUTION|>--- conflicted
+++ resolved
@@ -319,41 +319,12 @@
     pub fn attributes(&self) -> Attributes {
         Attributes {
             entry: unsafe { ffi::udev_device_get_sysattr_list_entry(self.device) },
-<<<<<<< HEAD
-            device: self,
-        }
-    }
+            phantom: PhantomData,
+        }
+    }
+
     /// Returns the device action for the device.
     pub fn action(&self) -> Option<&OsStr> {
         unsafe { util::ptr_to_os_str(ffi::udev_device_get_action(self.device)) }
     }
-}
-
-/// Iterator over a device's properties.
-pub struct Properties<'a> {
-    entry: *mut ffi::udev_list_entry,
-    _device: &'a Device,
-}
-
-impl<'a> Iterator for Properties<'a> {
-    type Item = Property<'a>;
-
-    fn next(&mut self) -> Option<Property<'a>> {
-        if self.entry.is_null() {
-            None
-        } else {
-            let name =
-                unsafe { util::ptr_to_os_str_unchecked(ffi::udev_list_entry_get_name(self.entry)) };
-            let value = unsafe {
-                util::ptr_to_os_str_unchecked(ffi::udev_list_entry_get_value(self.entry))
-            };
-
-            self.entry = unsafe { ffi::udev_list_entry_get_next(self.entry) };
-
-            Some(Property { name, value })
-=======
-            phantom: PhantomData,
->>>>>>> 7fc5247e
-        }
-    }
 }